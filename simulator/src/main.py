import simpy, random

from statistics import mean

from .node.node import Node
from .core.network import Network
from .core.energy_logger import EnergyLogger
from .core.network_topology import NetworkTopology
from .core.plotter import Plotter

<<<<<<< HEAD
from .config import NODES, RANGE, ONE_DAY   
=======
from .config import NODES, SIM_TIME, RANGE, ONE_DAY
>>>>>>> a5a7e6da

def simulate_with_checkpoints(checkpoints, run):
    """Run simulation once and collect metrics at specified time intervals."""
    env = simpy.Environment()
    nodes = [Node(env, i, random.uniform(0,RANGE), random.uniform(0,RANGE)) for i in range(NODES)]
    
    Network.nodes.clear()
    for n in nodes:
        Network.register_node(n)
    
    checkpoint_results = {}
    
    for checkpoint_time in sorted(checkpoints):
        env.run(until=checkpoint_time)
        
        kpis = [n.kpi.get_disc_kpis(n.neighbors) for n in nodes]
        e_per_cycle, avg_time, avg_success = [mean(metric) for metric in zip(*kpis)]
        success_disc_e = mean([n.kpi.get_success_disc_e() for n in nodes])
        
        # Sync metrics from node.sync_cycles
        tried_sync_with = sum(cycle["nodes"] for node in nodes for cycle in node.sync_cycles)
        total_sync = sum(cycle["sync_received"] for node in nodes for cycle in node.sync_cycles)
        total_ack = sum(cycle["acks_received"] for node in nodes for cycle in node.sync_cycles)
        
        avg_acks = total_ack / NODES
        avg_syncs = total_sync / NODES
        sync_success_rate = (total_sync + total_ack) / tried_sync_with * 100 if tried_sync_with > 0 else 0

        checkpoint_results[checkpoint_time] = (e_per_cycle, avg_time, avg_success, avg_syncs, avg_acks, sync_success_rate, success_disc_e)
    
    EnergyLogger.plot(chunks_days=2)
    NetworkTopology(Network.nodes).save(filename = f"topology_run{run+1}")

<<<<<<< HEAD
    return checkpoint_results

def simulate(number_of_runs, duration_days, seed):
    checkpoints = [int(days * ONE_DAY) for days in duration_days]
    checkpoint_results_list = []

    for run in range(number_of_runs):
        current_seed = seed + run
        random.seed(current_seed)
        Network.nodes = []
        Network.mailboxes = {}
        
        print(f"Running simulation {run + 1}/{number_of_runs}... using SEED={current_seed}")
        checkpoint_data = simulate_with_checkpoints(checkpoints, run)
        checkpoint_results_list.append(checkpoint_data)
        print(f"Simulation {run + 1} complete!")
=======
    total_e_used = sum([node.kpi.e_total for node in nodes])

    print(f"Avg energy used per day: {total_e_used / NODES / (SIM_TIME / ONE_DAY)} J")
    print(f"Energy usage per DISC cycle: {e_per_cycle} J")
    print(f"Time till first DISC receive: {avg_time} sec")
    print(f"Energy per successfull DISC cycle: {success_disc_e} J")
    print(f"DISC success rate: {avg_success} %")

    tried_sync_with = sum(cycle["nodes"] for node in nodes for cycle in node.sync_cycles)
    total_packages_sent = 0
    for node in nodes:
        for cycle in node.sync_cycles:
            total_packages_sent += min(cycle["sync_received"] + cycle["acks_received"], cycle["nodes"])


    print(f"Sync success rate: {total_packages_sent / tried_sync_with * 100:.2f}%")
>>>>>>> a5a7e6da

    plotter = Plotter()
    results = plotter.evaluation(checkpoint_results_list)
    plotter.plot_results(results)

if __name__ == "__main__":
    
    number_of_runs = 3
    duration_days = list(range(1, 11))
    seed = 42

    simulate(number_of_runs, duration_days, seed)
<|MERGE_RESOLUTION|>--- conflicted
+++ resolved
@@ -8,11 +8,7 @@
 from .core.network_topology import NetworkTopology
 from .core.plotter import Plotter
 
-<<<<<<< HEAD
 from .config import NODES, RANGE, ONE_DAY   
-=======
-from .config import NODES, SIM_TIME, RANGE, ONE_DAY
->>>>>>> a5a7e6da
 
 def simulate_with_checkpoints(checkpoints, run):
     """Run simulation once and collect metrics at specified time intervals."""
@@ -36,17 +32,21 @@
         tried_sync_with = sum(cycle["nodes"] for node in nodes for cycle in node.sync_cycles)
         total_sync = sum(cycle["sync_received"] for node in nodes for cycle in node.sync_cycles)
         total_ack = sum(cycle["acks_received"] for node in nodes for cycle in node.sync_cycles)
-        
+
+        total_packages_sent = 0
+        for node in nodes:
+            for cycle in node.sync_cycles:
+                total_packages_sent += min(cycle["sync_received"] + cycle["acks_received"], cycle["nodes"])
+
         avg_acks = total_ack / NODES
         avg_syncs = total_sync / NODES
-        sync_success_rate = (total_sync + total_ack) / tried_sync_with * 100 if tried_sync_with > 0 else 0
+        sync_success_rate = (total_packages_sent / tried_sync_with * 100) if tried_sync_with > 0 else 0
 
         checkpoint_results[checkpoint_time] = (e_per_cycle, avg_time, avg_success, avg_syncs, avg_acks, sync_success_rate, success_disc_e)
     
     EnergyLogger.plot(chunks_days=2)
     NetworkTopology(Network.nodes).save(filename = f"topology_run{run+1}")
 
-<<<<<<< HEAD
     return checkpoint_results
 
 def simulate(number_of_runs, duration_days, seed):
@@ -63,24 +63,6 @@
         checkpoint_data = simulate_with_checkpoints(checkpoints, run)
         checkpoint_results_list.append(checkpoint_data)
         print(f"Simulation {run + 1} complete!")
-=======
-    total_e_used = sum([node.kpi.e_total for node in nodes])
-
-    print(f"Avg energy used per day: {total_e_used / NODES / (SIM_TIME / ONE_DAY)} J")
-    print(f"Energy usage per DISC cycle: {e_per_cycle} J")
-    print(f"Time till first DISC receive: {avg_time} sec")
-    print(f"Energy per successfull DISC cycle: {success_disc_e} J")
-    print(f"DISC success rate: {avg_success} %")
-
-    tried_sync_with = sum(cycle["nodes"] for node in nodes for cycle in node.sync_cycles)
-    total_packages_sent = 0
-    for node in nodes:
-        for cycle in node.sync_cycles:
-            total_packages_sent += min(cycle["sync_received"] + cycle["acks_received"], cycle["nodes"])
-
-
-    print(f"Sync success rate: {total_packages_sent / tried_sync_with * 100:.2f}%")
->>>>>>> a5a7e6da
 
     plotter = Plotter()
     results = plotter.evaluation(checkpoint_results_list)
@@ -89,7 +71,7 @@
 if __name__ == "__main__":
     
     number_of_runs = 3
-    duration_days = list(range(1, 11))
+    duration_days = list(range(1, 31))
     seed = 42
 
     simulate(number_of_runs, duration_days, seed)
