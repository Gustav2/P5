import simpy, random

from statistics import mean

from .node.node import Node
from .core.network import Network
from .core.energy_logger import EnergyLogger
from .core.network_topology import NetworkTopology
from .core.plotter import Plotter

from .config import NODES, RANGE, ONE_DAY

def simulate_with_checkpoints(checkpoints, run):
    """Run simulation once and collect metrics at specified time intervals."""
    env = simpy.Environment()
    nodes = [Node(env, i, random.uniform(0,RANGE), random.uniform(0,RANGE)) for i in range(NODES)]
    
    Network.nodes.clear()
    for n in nodes:
        Network.register_node(n)
    
    checkpoint_results = {}
    
    for checkpoint_time in sorted(checkpoints):
        env.run(until=checkpoint_time)
        
        kpis = [n.kpi.get_disc_kpis(n.neighbors) for n in nodes]
        e_per_cycle, avg_time, avg_success = [mean(metric) for metric in zip(*kpis)]
        success_disc_e = mean([n.kpi.get_success_disc_e() for n in nodes])
        
        sync_tries = [n.sync_tries for n in nodes]

        avg_syncs = mean(sync_tries)
        acks_list = [n.acks_received for n in nodes]
        avg_acks = mean(acks_list)
        sync_success_rate = (avg_acks / avg_syncs * 100) if avg_syncs > 0 else 0
        
        checkpoint_results[checkpoint_time] = (e_per_cycle, avg_time, avg_success, avg_syncs, avg_acks, sync_success_rate, success_disc_e)
    
    EnergyLogger.plot()
    NetworkTopology(Network.nodes).save(filename = f"topology_run{run+1}")

    return checkpoint_results

def simulate(number_of_runs, duration_days, seed):
    checkpoints = [int(days * ONE_DAY) for days in duration_days]
    checkpoint_results_list = []

<<<<<<< HEAD
    for run in range(number_of_runs):
        current_seed = seed + run
        random.seed(current_seed)
        Network.nodes = []
        Network.mailboxes = {}
        
        print(f"Running simulation {run + 1}/{number_of_runs}... using SEED={current_seed}")
        checkpoint_data = simulate_with_checkpoints(checkpoints, run)
        checkpoint_results_list.append(checkpoint_data)
        print(f"Simulation {run + 1} complete!")
=======
    print("Sync success rate:", (sum(acks_list) / sum(sync_tries) * 100) if avg_syncs > 0 else 0, "%")
>>>>>>> 80b7d342

    plotter = Plotter()
    results = plotter.evaluation(checkpoint_results_list)
    plotter.plot_results(results)

if __name__ == "__main__":
    print("Protocol Version 1.1")
    number_of_runs = 3
    duration_days = list(range(1, 11))
    seed = 42

    simulate(number_of_runs, duration_days, seed)<|MERGE_RESOLUTION|>--- conflicted
+++ resolved
@@ -46,7 +46,6 @@
     checkpoints = [int(days * ONE_DAY) for days in duration_days]
     checkpoint_results_list = []
 
-<<<<<<< HEAD
     for run in range(number_of_runs):
         current_seed = seed + run
         random.seed(current_seed)
@@ -57,9 +56,6 @@
         checkpoint_data = simulate_with_checkpoints(checkpoints, run)
         checkpoint_results_list.append(checkpoint_data)
         print(f"Simulation {run + 1} complete!")
-=======
-    print("Sync success rate:", (sum(acks_list) / sum(sync_tries) * 100) if avg_syncs > 0 else 0, "%")
->>>>>>> 80b7d342
 
     plotter = Plotter()
     results = plotter.evaluation(checkpoint_results_list)
@@ -68,7 +64,7 @@
 if __name__ == "__main__":
     print("Protocol Version 1.1")
     number_of_runs = 3
-    duration_days = list(range(1, 11))
+    duration_days = list(range(1, 81))
     seed = 42
 
     simulate(number_of_runs, duration_days, seed)