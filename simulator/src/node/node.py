import simpy, random, math

from ..core.network import Network
from .state import State, Package
from .capacitor import Capacitor
from .kpi import KPI
from ..core.energy_logger import EnergyLogger

from ..config import *

class Node:
    def __init__(self, env: simpy.Environment, id: int, x: float, y: float):
        self.id = id
        self.x, self.y = x, y
        self.env = env

        self.state: State = State.Idle
        self.capacitor = Capacitor(id)
        self.clock_drift = random.uniform(*CLOCK_DRIFT_MULTIPLIER_RANGE)

        self.neighbors: dict = {}
        self.is_sync = False
        self.syncs_initiated = 0
        self.sync_cycles = []
        self.sync_with = []

        self.listen_time = 0
        self.kpi = KPI()

        Network.register_node(self)
        self.env.process(self.run())

    def run(self):
        while True:
            EnergyLogger.log(self.id, self.local_time(), self.capacitor.energy)

            # Discovery part
            listen_time = math.ceil(random.uniform(*LISTEN_TIME_RANGE))
            energy_to_use = listen_time * E_RECEIVE + E_TX + E_RX

            # Sync part
            next_sync_with = self.get_upcoming_sync_nodes()
            energy_for_sync = SYNC_TIME * E_RECEIVE + E_TX + len(next_sync_with) * E_RX
            idle_time_for_sync = self.capacitor.time_to_charge_to(energy_for_sync)
            sync_in = self.soonest_sync()

            self.is_sync = False

            # Pick what's sooner and prioritize
            if sync_in != float('inf') and 0 < sync_in - idle_time_for_sync < SYNC_PREPARATION_TIME:
                self.is_sync = True
                listen_time = SYNC_TIME
                energy_to_use = energy_for_sync
                idle_time = sync_in
            else:
                idle_time = self.capacitor.time_to_charge_to(energy_to_use)

            self.listen_time = listen_time

            yield self.env.timeout(idle_time)
            self.capacitor.harvest(idle_time)

            EnergyLogger.log(self.id, self.local_time(), self.capacitor.energy)

            if self.capacitor.remaining_energy() >= energy_to_use:
                if not self.is_sync:
                    self.kpi.start_discovery(listen_time, self.local_time())
                
                listen_for = random.uniform(*SYNC_TIME_RANGE) if self.is_sync else (listen_time / 2)
                listen_process = self.env.process(self.listen(listen_for))
                yield listen_process

                messages = listen_process.value
                heard = len(messages) > 0 # type: ignore

                if self.is_sync:
                    self.sync_with = next_sync_with
                    if len(self.sync_with) == 0:
                        self.is_sync = False
                    else:
                        self.syncs_initiated += 1
                        sync_partners = set(self.sync_with)
                        self.sync_cycles.append({
                            "nodes": len(sync_partners), 
                            "sync_received": 0, 
                            "acks_received": 0
                        })

                        heard = False
                        
                        for msg in messages: # type: ignore
                            if msg['from'] in sync_partners and msg['type'] in (Package.ACK, Package.SYNC):
                                heard = True
                                break

                if not heard:
                    yield self.env.process(self.transmit(Package.SYNC if self.is_sync else Package.DISC, None))
                    yield self.env.process(self.listen(listen_time - listen_for))

            self.sync_with = []
            self.state = State.Idle

    def listen(self, duration):
        remaining_energy = self.capacitor.remaining_energy()
        available_time = min(math.floor(remaining_energy / E_RECEIVE), duration)
        energy_to_use = available_time * E_RECEIVE

        if self.state != State.Idle or remaining_energy < energy_to_use:
            return []

        self.state = State.Receive
        self.capacitor.discharge(energy_to_use)        
        yield self.env.timeout(duration)
        self.capacitor.harvest(duration)
        
        self.kpi.add_e(energy_to_use)
        self.state = State.Idle

        return Network.messages_received(self)

    def transmit(self, package_type: Package, to):  
        if self.capacitor.remaining_energy() < E_TX:
            return False

        self.state = State.Transmit
        self.capacitor.discharge(E_TX)
        yield self.env.timeout(PT_TIME)
        self.capacitor.harvest(PT_TIME)

        msg = {
            'type': package_type, 
            'from': self.id,
            'to': to,
            'time': self.local_time(),
        }

        yield self.env.timeout(random.uniform(*DELAY_RANGE))
        Network.broadcast(self, msg)

<<<<<<< HEAD
=======
        self.kpi.add_e(E_TX)
>>>>>>> a5a7e6da
        self.state = State.Idle

        return True

    def receive(self, msg):
        if self.state != State.Receive or self.capacitor.remaining_energy() < E_RX:
            return False
        
        self.state = State.Decode
            
        self.capacitor.discharge(E_RX)
        yield self.env.timeout(PT_TIME)
        self.capacitor.harvest(PT_TIME)

        type = Package(msg['type'])
        sender = msg['from']
        to = msg['to']
        sender_time = msg['time']

        self.state = State.Receive
<<<<<<< HEAD
=======
        self.kpi.add_e(E_RX)
>>>>>>> a5a7e6da

        if type == Package.DISC:
            if self.neighbors.get(sender) == None or self.soonest_sync(sender) < 0:
                update_table = to == None or to == self.id

                if to == self.id:
                    self.kpi.receive_disc_ack(self.listen_time, self.local_time())
                
                if to == None:
                    yield self.env.process(self.transmit(Package.DISC, sender))
                    self.kpi.send_disc_ack(self.listen_time, self.local_time())

                if update_table:
                    self.update_neighbor(sender, sender_time)
        elif type == Package.SYNC and self.is_sync and sender in self.neighbors and len(self.sync_cycles):
                self.sync_cycles[-1]["sync_received"] += 1

                yield self.env.timeout(random.uniform(*ACK_SEND_DELAY_RANGE))
                transmit_process = self.env.process(self.transmit(Package.ACK, sender))

                yield transmit_process
                if transmit_process.value:
                    self.update_neighbor(sender, sender_time)
<<<<<<< HEAD
        elif (type == Package.ACK and to == self.id) or sender in self.sync_with:
=======
        elif type == Package.ACK and (to == self.id or sender in self.sync_with):
>>>>>>> a5a7e6da
                self.sync_cycles[-1]["acks_received"] += 1
                self.update_neighbor(sender, sender_time)

        return True
    
    def soonest_sync(self, node_id=None):
        meet_in = float('inf')
        current_time = self.local_time()

        for id, neigh in self.neighbors.items():
            drift_rate = self.estimate_drift(id)
            
            my_sync_time = neigh["last_meet_mine"] + (SYNC_INTERVAL / 2) / drift_rate
            current_meet_in = my_sync_time - current_time

            if node_id == id:
                return current_meet_in

            if current_meet_in > 0 and current_meet_in < meet_in:
                meet_in = current_meet_in

        return meet_in
        
    def update_neighbor(self, sender, sender_time):
        my_time = self.local_time()
        
        if self.neighbors.get(sender) is None:
            self.neighbors[sender] = {
                "meet_points": [(my_time, sender_time)],
                "last_meet_mine": my_time,
                "last_meet_their": sender_time,
            }
        else:
            neigh = self.neighbors[sender]
            neigh["meet_points"].append((my_time, sender_time))
            
            if len(neigh["meet_points"]) > 8:
                neigh["meet_points"].pop(0)
            
            neigh["last_meet_mine"] = my_time
            neigh["last_meet_their"] = sender_time

    def estimate_drift(self, id):
        points = self.neighbors[id]["meet_points"]
        if len(points) < 2:
            return 1.0
        
        n = len(points)
        sum_x = sum(p[0] for p in points)
        sum_y = sum(p[1] for p in points)
        sum_xy = sum(p[0] * p[1] for p in points)
        sum_xx = sum(p[0] ** 2 for p in points)
        
        denominator = n * sum_xx - sum_x ** 2
        if denominator == 0:
            return 1.0
        
        drift_rate = (n * sum_xy - sum_x * sum_y) / denominator
        
        if drift_rate <= 0 or drift_rate > 2.0:
            return 1.0
        
        return drift_rate

    def get_upcoming_sync_nodes(self):
        result: list[int] = []
        
        soonest = self.soonest_sync()
        if soonest == float('inf'):
            return []
        
        current_time = self.local_time()
        
        for node_id, neigh in self.neighbors.items():
            drift_rate = neigh.get("drift_rate", 1.0)
            
            my_sync_time = neigh["last_meet_mine"] + (SYNC_INTERVAL / 2) / drift_rate
            meet_in = my_sync_time - current_time
            
            if soonest - SYNC_TIME/2 <= meet_in <= soonest + SYNC_TIME/2:
                result.append(node_id)

        return result

    def local_time(self):
        return math.floor(self.env.now * self.clock_drift)<|MERGE_RESOLUTION|>--- conflicted
+++ resolved
@@ -137,10 +137,7 @@
         yield self.env.timeout(random.uniform(*DELAY_RANGE))
         Network.broadcast(self, msg)
 
-<<<<<<< HEAD
-=======
         self.kpi.add_e(E_TX)
->>>>>>> a5a7e6da
         self.state = State.Idle
 
         return True
@@ -161,10 +158,7 @@
         sender_time = msg['time']
 
         self.state = State.Receive
-<<<<<<< HEAD
-=======
         self.kpi.add_e(E_RX)
->>>>>>> a5a7e6da
 
         if type == Package.DISC:
             if self.neighbors.get(sender) == None or self.soonest_sync(sender) < 0:
@@ -188,11 +182,7 @@
                 yield transmit_process
                 if transmit_process.value:
                     self.update_neighbor(sender, sender_time)
-<<<<<<< HEAD
-        elif (type == Package.ACK and to == self.id) or sender in self.sync_with:
-=======
         elif type == Package.ACK and (to == self.id or sender in self.sync_with):
->>>>>>> a5a7e6da
                 self.sync_cycles[-1]["acks_received"] += 1
                 self.update_neighbor(sender, sender_time)
 
@@ -205,7 +195,7 @@
         for id, neigh in self.neighbors.items():
             drift_rate = self.estimate_drift(id)
             
-            my_sync_time = neigh["last_meet_mine"] + (SYNC_INTERVAL / 2) / drift_rate
+            my_sync_time = neigh["last_meet_mine"] / drift_rate + SYNC_INTERVAL + SYNC_TIME / 2
             current_meet_in = my_sync_time - current_time
 
             if node_id == id:
@@ -269,7 +259,7 @@
         for node_id, neigh in self.neighbors.items():
             drift_rate = neigh.get("drift_rate", 1.0)
             
-            my_sync_time = neigh["last_meet_mine"] + (SYNC_INTERVAL / 2) / drift_rate
+            my_sync_time = neigh["last_meet_mine"] / drift_rate + SYNC_INTERVAL + SYNC_TIME / 2
             meet_in = my_sync_time - current_time
             
             if soonest - SYNC_TIME/2 <= meet_in <= soonest + SYNC_TIME/2:
