import simpy, random, math

from ..core.network import Network
from ..core.energy_logger import EnergyLogger
from .state import State, Package
from .harvester import Harvester
from .kpi import KPI

from ..config import *

class Node:
    def __init__(self, env: simpy.Environment, id: int, x: float, y: float):
        self.id = id
        self.x, self.y = x, y
        self.state: State = State.Idle
        self.harvester = Harvester(id)
        self.env = env
        self.clock_drift = random.uniform(*CLOCK_DRIFT_MULTIPLIER_RANGE)

        self.kpi = KPI()
        self.listen_time = 0
        self.listen_for = 0

        self.neighbors: dict = {}
        self.listen_process = None
        self.is_sync = False
        self.sync_tries = 0
        self.acks_received = 0

        Network.register_node(self)
        self.env.process(self.run())

    def run(self):
        while True:
            EnergyLogger().log(self.id, self.local_time(), self.harvester.energy)

            # Discovery part
            listen_time = math.ceil(random.uniform(*LISTEN_TIME_RANGE))
            energy_to_use = listen_time * E_RECEIVE + E_TX + E_RX

            # Sync part
            energy_for_sync = SYNC_TIME * E_RECEIVE + E_TX + E_RX
            idle_time_for_sync = self.harvester.time_to_charge_to(energy_for_sync, self.local_time())
            (sync_with, sync_in) = self.soonest_sync()

            # Pick what's sooner and prioritize
            if sync_in != float('inf') and sync_in - idle_time_for_sync < SYNC_PREPARATION_TIME:
                self.is_sync = True
                listen_time = SYNC_TIME
                energy_to_use = energy_for_sync
                idle_time = sync_in
            else:
                self.is_sync = False
                idle_time = self.harvester.time_to_charge_to(energy_to_use, self.local_time())

            self.listen_time = listen_time

            yield self.env.timeout(idle_time)
            self.harvester.harvest(idle_time, self.local_time())

            EnergyLogger().log(self.id, self.local_time(), self.harvester.energy)

            if self.harvester.remaining_energy() >= energy_to_use:
                if not self.is_sync:
                    self.kpi.start_discovery(self.local_time())

                listen_for = random.uniform(*SYNC_TIME_RANGE) if self.is_sync else (listen_time / 2)
                self.listen_process = self.env.process(self.listen(listen_for))

                heard = True
                try:
                    yield self.listen_process
                    heard = self.listen_process.value
                except simpy.Interrupt:
                    pass
                finally:
                    self.listen_process = None
                
                if not heard:
                    yield self.env.process(
                        self.transmit(Package.SYNC if self.is_sync else Package.DISC, 
                        sync_with if self.is_sync else None
                    ))

                    if not self.is_sync:
                        self.kpi.send_discovery(listen_for)
                    
                    self.listen_process = self.env.process(self.listen(listen_time - listen_for))
                    try:
                        yield self.listen_process
                    except simpy.Interrupt:
                        pass
                    finally:
                        self.listen_process = None

            self.state = State.Idle

    def listen(self, duration):
        available_seconds = math.floor(self.harvester.remaining_energy() / E_RECEIVE)
        energy_to_use = E_RECEIVE * min(duration, available_seconds)

        if self.harvester.remaining_energy() < energy_to_use:
            return False

        self.state = State.Receive
        self.harvester.discharge(energy_to_use)        
        yield self.env.timeout(available_seconds)
        self.harvester.harvest(available_seconds, self.local_time())
        
        self.kpi.add_e(energy_to_use)
        self.state = State.Idle

        return Network.messages_received(self)

    def transmit(self, package_type: Package, to):
        if self.harvester.remaining_energy() < E_TX:
            return False

        self.state = State.Transmit
        self.harvester.discharge(E_TX)
        yield self.env.timeout(PT_TIME)
        self.harvester.harvest(PT_TIME, self.local_time())

        if package_type == Package.SYNC:
            self.sync_tries += 1

        msg = {
            'type': package_type, 
            'id': self.id,
            "to": to,
            'time': self.local_time(),
        }

        self.kpi.add_e(E_TX)

        yield self.env.timeout(random.uniform(*DELAY_RANGE))
        Network.broadcast(self, msg)

        return True

    def receive(self, msg):
        if self.state != State.Receive or self.harvester.remaining_energy() < E_RX:
            return False
        
        self.harvester.discharge(E_RX)
        yield self.env.timeout(PT_TIME)
        self.harvester.harvest(PT_TIME, self.local_time())

        type = Package(msg['type'])
        sender = msg['id']
        sender_time = msg['time']
        receiver = msg['to']
        offset = math.floor((sender_time + self.local_time()) / 2)

        (_, time_to_meet) = self.soonest_sync(sender)

        self.kpi.add_e(E_RX)

        if type == Package.DISC:
<<<<<<< HEAD
            self.kpi.receive_discovery(self.listen_time, self.local_time())
=======
            self.kpi.receive_discovery(self.listen_for, self.local_time())
>>>>>>> 80b7d342
            if(self.id == receiver or self.neighbors.get(sender) == None or time_to_meet < 0):
                self.kpi.receive_disc_ack(self.listen_time)
                self.neighbors[sender] = {
                    "delay": offset,
                    "last_meet": self.local_time(),
                }

                if receiver == None:
                    yield self.env.process(self.transmit(Package.DISC, sender))

                if self.listen_process:
                    self.listen_process.interrupt('discovered')
        elif type == Package.SYNC and sender in self.neighbors:
            if self.id == receiver:
                transmit_process = self.env.process(self.transmit(Package.ACK, sender))
                yield transmit_process
                if transmit_process.value:
                    self.neighbors[sender] = {
                        "delay": offset,
                        "last_meet": self.local_time(),
                    }
                    if self.listen_process:
                        self.listen_process.interrupt('ack_sent')
        elif type == Package.ACK:
            if self.id == receiver:
                self.acks_received += 1
                self.neighbors[sender] = {
                    "delay": offset,
                    "last_meet": self.local_time(),
                }
                if self.listen_process:
                    self.listen_process.interrupt('ack_received')

        return True
    
    def soonest_sync(self, node_id = None):
        meet_in = float('inf')
        meet_with = -1

        for id, neigh in self.neighbors.items():
            current_meet_in = neigh["delay"] + SYNC_INTERVAL - self.local_time()

            if node_id == id:
                return (node_id, current_meet_in)

            if current_meet_in > 0 and current_meet_in < meet_in:
                meet_in = current_meet_in
                meet_with = id

        return (meet_with, meet_in)

    def local_time(self):
        return math.floor(self.env.now * self.clock_drift)<|MERGE_RESOLUTION|>--- conflicted
+++ resolved
@@ -157,11 +157,7 @@
         self.kpi.add_e(E_RX)
 
         if type == Package.DISC:
-<<<<<<< HEAD
-            self.kpi.receive_discovery(self.listen_time, self.local_time())
-=======
             self.kpi.receive_discovery(self.listen_for, self.local_time())
->>>>>>> 80b7d342
             if(self.id == receiver or self.neighbors.get(sender) == None or time_to_meet < 0):
                 self.kpi.receive_disc_ack(self.listen_time)
                 self.neighbors[sender] = {
